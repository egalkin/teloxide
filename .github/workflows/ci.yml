--- conflicted
+++ resolved
@@ -8,13 +8,8 @@
 name: Continuous integration
 
 env:
-<<<<<<< HEAD
   RUSTFLAGS: "--cfg CI_REDIS --cfg CI_POSTGRES -Dwarnings"
-  RUSTDOCFLAGS: -Dwarnings
-=======
-  RUSTFLAGS: "--cfg CI_REDIS -Dwarnings"
   RUSTDOCFLAGS: "--cfg docsrs -Dwarnings"
->>>>>>> 4adfcece
   RUST_BACKTRACE: short
 
   CARGO_INCREMENTAL: 0
