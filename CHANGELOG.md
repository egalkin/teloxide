--- conflicted
+++ resolved
@@ -14,15 +14,12 @@
 
 - `rocksdb-storage` feature and associated items (See [PR #761](https://github.com/teloxide/teloxide/pull/761) for reasoning) [**BC**]
 
-<<<<<<< HEAD
 ## Changed
 
 - `CommandDescriptions::new` is made `const`
 - The following functions were made `#[must_use]`:
   - `DispatcherBuilder::{enable_ctrlc_handler, distribution_function}`
 
-## 0.11.1 - 2022-10-31
-=======
 ## 0.11.3 - 2022-11-28
 
 ### Fixed
@@ -38,7 +35,6 @@
 ## 0.11.1 - 2022-10-31 [yanked]
 
 This release was yanked because it accidentally [breaks backwards compatibility](https://github.com/teloxide/teloxide/issues/770).
->>>>>>> d008bfc2
 
 ### Added
 
