--- conflicted
+++ resolved
@@ -4,11 +4,8 @@
     SuccessfulPayment, User, Venue, Video, VideoNote, Voice,
 };
 
-<<<<<<< HEAD
-#[derive(Debug, Deserialize, Eq, Hash, PartialEq)]
-=======
-#[derive(Debug, Deserialize, Eq, Hash, PartialEq, Serialize, Clone)]
->>>>>>> fa8cefe5
+
+#[derive(Debug, Deserialize, Eq, Hash, PartialEq, Clone)]
 pub struct Message {
     #[serde(rename = "message_id")]
     pub id: i64,
@@ -18,12 +15,8 @@
     pub message_kind: MessageKind,
 }
 
-<<<<<<< HEAD
-#[derive(Debug, Deserialize, Eq, Hash, PartialEq)]
-=======
-#[derive(Debug, Deserialize, Eq, Hash, PartialEq, Serialize, Clone)]
-#[serde(rename_all = "snake_case")]
->>>>>>> fa8cefe5
+
+#[derive(Debug, Deserialize, Eq, Hash, PartialEq, Clone)]
 #[serde(untagged)]
 pub enum MessageKind {
     IncomingMessage {
