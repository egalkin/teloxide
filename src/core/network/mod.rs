--- conflicted
+++ resolved
@@ -60,13 +60,7 @@
             .await
             .map_err(RequestError::NetworkError)?,
     )
-<<<<<<< HEAD
-    .map_err(RequestError::InvalidJson)?;
-
-    response.into()
-=======
     .await
->>>>>>> 2b23136e
 }
 
 pub async fn request_json<T: DeserializeOwned, P: Serialize>(
