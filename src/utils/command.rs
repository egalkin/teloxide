//! Command parsers.
//!
//! You can either create an `enum` with derived [`BotCommand`], containing
//! commands of your bot, or use functions, which split input text into a string
//! command with its arguments.
//!
//! # Using BotCommand
//! ```
//! use teloxide::utils::command::BotCommand;
//!
//! type UnitOfTime = u8;
//!
//! #[derive(BotCommand, PartialEq, Debug)]
//! #[command(rename = "lowercase", parser = "split")]
//! enum AdminCommand {
//!     Mute(UnitOfTime, char),
//!     Ban(UnitOfTime, char),
//! }
//!
//! let command = AdminCommand::parse("/ban 5 h", "bot_name").unwrap();
//! assert_eq!(command, AdminCommand::Ban(5, 'h'));
//! ```
//!
//! # Using parse_command
//! ```
//! use teloxide::utils::command::parse_command;
//!
//! let (command, args) =
//!     parse_command("/ban@MyBotName 3 hours", "MyBotName").unwrap();
//! assert_eq!(command, "ban");
//! assert_eq!(args, vec!["3", "hours"]);
//! ```
//!
//! # Using parse_command_with_prefix
//! ```
//! use teloxide::utils::command::parse_command_with_prefix;
//!
//! let text = "!ban 3 hours";
//! let (command, args) = parse_command_with_prefix("!", text, "").unwrap();
//! assert_eq!(command, "ban");
//! assert_eq!(args, vec!["3", "hours"]);
//! ```
//!
//! See [examples/admin_bot] as a more complicated examples.
//!
//! [examples/admin_bot]: https://github.com/teloxide/teloxide/blob/master/examples/admin_bot/

pub use teloxide_macros::BotCommand;

/// An enumeration of bot's commands.
///
/// # Example
/// ```
/// use teloxide::utils::command::BotCommand;
///
/// type UnitOfTime = u8;
///
/// #[derive(BotCommand, PartialEq, Debug)]
/// #[command(rename = "lowercase", parser = "split")]
/// enum AdminCommand {
///     Mute(UnitOfTime, char),
///     Ban(UnitOfTime, char),
/// }
///
/// let command = AdminCommand::parse("/ban 5 h", "bot_name").unwrap();
/// assert_eq!(command, AdminCommand::Ban(5, 'h'));
/// ```
///
/// ## Enum attributes
///  1. `#[command(rename = "rule")]`
/// Rename all commands by `rule`. Allowed rules are `lowercase`. If you will
/// not use this attribute, commands will be parsed by their original names.
///
///  2. `#[command(prefix = "prefix")]`
/// Change a prefix for all commands (the default is `/`).
///
///  3. `#[command(description = "description")]`
/// Add a sumary description of commands before all commands.
///
///  4. `#[command(parser = "parser")]`
/// Change the parser of arguments. Possible values:
<<<<<<< HEAD
///  - `default` - it also will be used if `parser` attribute will not be
///    specified.
/// It can only put all text after first space into first argument, which
/// implement FromStr trait.
/// Example:
=======
///    - `default` - the same as the unspecified parser. It only puts all text
///    after the first space into the first argument, which must implement
///    [`FromStr`].
///
/// ### Example
>>>>>>> 594d3e7d
/// ```
/// use teloxide::utils::command::BotCommand;
///
/// #[derive(BotCommand, PartialEq, Debug)]
/// #[command(rename = "lowercase")]
/// enum Command {
///     Text(String),
/// }
///
/// let command =
///     AdminCommand::parse("/text hello my dear friend!", "").unwrap();
/// assert_eq!(command, Command::Text("hello my dear friend!".to_string()));
/// ```
<<<<<<< HEAD
///  - `split` - parse args by split incoming text by value specified in
///    `separator`
///   attribute. By default use space seperator. All args must implement FromStr
/// trait. Example:
=======
///
///  - `split` - separates a messsage by a given separator (the default is the
///    space character) and parses each part into the corresponding arguments,
///    which must implement [`FromStr`].
///
/// ### Example
>>>>>>> 594d3e7d
/// ```
/// use teloxide::utils::command::BotCommand;
///
/// #[derive(BotCommand, PartialEq, Debug)]
/// #[command(rename = "lowercase", parser = "split")]
/// enum Command {
///     Nums(u8, u16, i32),
/// }
///
/// let command = AdminCommand::parse("/nums 1 32 -5", "").unwrap();
/// assert_eq!(command, Command::Nums(1, 32, -5));
/// ```
<<<<<<< HEAD
///  - `custom_parser` - you can use your own parser, which must used signature
///    `Fn(String) -> Result<Tuple, ParseError>`
/// where `Tuple` - tuple with all fields in type. Allowed only on variant.
/// Example:
=======
///
/// 5. `#[command(separator = "sep")]`
/// Specify separator used by the `split` parser. It will be ignored when
/// accompanied by another type of parsers.
///
/// ### Example
/// ```
/// use teloxide::utils::command::BotCommand;
///
/// #[derive(BotCommand, PartialEq, Debug)]
/// #[command(rename = "lowercase", parser = "split", separator = "|")]
/// enum Command {
///     Nums(u8, u16, i32),
/// }
///
/// let command = AdminCommand::parse("/nums 1|32|5", "").unwrap();
/// assert_eq!(command, Command::Nums(1, 32, 5));
/// ```
///
/// ## Variant attributes
/// All variant attributes override the corresponding `enum` attributes.
///
///  1. `#[command(rename = "rule")]`
/// Rename one command by a rule. Allowed rules are `lowercase`, `%some_name%`,
/// where `%some_name%` is any string, a new name.
///
///  2. `#[command(parser = "parser")]`
/// One more option is available for variants.
///    - `custom_parser` - your own parser of the signature `fn(String) ->
///    Result<Tuple, ParseError>`, where `Tuple` corresponds to the variant's
/// arguments.
///
/// ### Example
>>>>>>> 594d3e7d
/// ```
/// use teloxide::utils::command::{BotCommand, ParseError};
///
/// fn accept_two_digits(input: String) -> Result<(u8), ParseError> {
///     match input.len() {
///         2 => {
///             let num =
///                 input.parse().map_err(|_| ParseError::IncorrectFormat)?;
///             Ok((num))
///         }
///         len => Err(ParseError::Custom(format!(
///             "Only 2 digits allowed, not {}",
///             len
///         ))),
///     }
/// }
///
/// #[derive(BotCommand, PartialEq, Debug)]
/// #[command(rename = "lowercase", parser = "split")]
/// enum Command {
///     Num(u8),
/// }
///
/// let command = Command::parse("/num 12", "").unwrap();
/// assert_eq!(command, Command::Num(12));
/// let command = Command::parse("/num 333", "");
/// assert!(command.is_err());
/// ```
///
///  3. `#[command(prefix = "prefix")]`
///  4. `#[command(description = "description")]`
///  5. `#[command(separator = "sep")]`
///
/// Analogous to the descriptions above.
///
/// [`FromStr`]: https://doc.rust-lang.org/std/str/trait.FromStr.html
/// [`BotCommand`]: crate::utils::command::BotCommand
pub trait BotCommand: Sized {
    fn descriptions() -> String;
    fn parse<N>(s: &str, bot_name: N) -> Result<Self, ParseError>
    where
        N: Into<String>;
}

/// Errors returned from [`BotCommand::parse`].
///
/// [`BotCommand::parse`]: crate::utils::command::BotCommand::parse
#[derive(Debug)]
pub enum ParseError {
<<<<<<< HEAD
    /// This error was returned when count of arguments will be less than
    /// expected count.
    TooFewArguments { expected: usize, found: usize, message: String },
    /// This error was returned when count of arguments will be greater than
    /// expected count.
    TooManyArguments { expected: usize, found: usize, message: String },
    /// This error was returned when error from `FromStr::from_str` was
    /// occured.
    IncorrectFormat,
    /// This error was returned when input command does not represent in list
    /// of commands.
    UnknownCommand(String),
    /// This error was returned when command bot name is different from
    /// expected bot name.
=======
    TooFewArguments {
        expected: usize,
        found: usize,
        message: String,
    },
    TooManyArguments {
        expected: usize,
        found: usize,
        message: String,
    },

    /// Redirected from [`FromStr::from_str`].
    ///
    /// [`FromStr::from_str`]: https://doc.rust-lang.org/std/str/trait.FromStr.html#tymethod.from_str
    IncorrectFormat,

    UnknownCommand(String),
>>>>>>> 594d3e7d
    WrongBotName(String),

    /// A custom error which you can return from your custom parser.
    Custom(String),
}

/// Parses a string into a command with args.
///
/// This function is just a shortcut for calling [`parse_command_with_prefix`]
/// with the default prefix `/`.
///
/// ## Example
/// ```
/// use teloxide::utils::command::parse_command;
///
/// let text = "/mute@my_admin_bot 5 hours";
/// let (command, args) = parse_command(text, "my_admin_bot").unwrap();
/// assert_eq!(command, "mute");
/// assert_eq!(args, vec!["5", "hours"]);
/// ```
///
/// If the name of a bot does not match, it will return `None`:
/// ```
/// use teloxide::utils::command::parse_command;
///
/// let result = parse_command("/ban@MyNameBot1 3 hours", "MyNameBot2");
/// assert!(result.is_none());
/// ```
///
/// [`parse_command_with_prefix`]:
/// crate::utils::command::parse_command_with_prefix
pub fn parse_command<N>(text: &str, bot_name: N) -> Option<(&str, Vec<&str>)>
where
    N: AsRef<str>,
{
    parse_command_with_prefix("/", text, bot_name)
}

/// Parses a string into a command with args (custom prefix).
///
/// `prefix`: symbols, which denote start of a command.
///
/// ## Example
/// ```
/// use teloxide::utils::command::parse_command_with_prefix;
///
/// let text = "!mute 5 hours";
/// let (command, args) = parse_command_with_prefix("!", text, "").unwrap();
/// assert_eq!(command, "mute");
/// assert_eq!(args, vec!["5", "hours"]);
/// ```
///
/// If the name of a bot does not match, it will return `None`:
/// ```
/// use teloxide::utils::command::parse_command_with_prefix;
///
/// let result =
///     parse_command_with_prefix("!", "!ban@MyNameBot1 3 hours", "MyNameBot2");
/// assert!(result.is_none());
/// ```
pub fn parse_command_with_prefix<'a, N>(
    prefix: &str,
    text: &'a str,
    bot_name: N,
) -> Option<(&'a str, Vec<&'a str>)>
where
    N: AsRef<str>,
{
    if !text.starts_with(prefix) {
        return None;
    }
    let mut words = text.split_whitespace();
    let mut splited = words.next()?[prefix.len()..].split('@');
    let command = splited.next()?;
    let bot = splited.next();
    match bot {
        Some(name) if name == bot_name.as_ref() => {}
        None => {}
        _ => return None,
    }
    Some((command, words.collect()))
}

#[cfg(test)]
mod tests {
    use super::*;

    #[test]
    fn parse_command_with_args_() {
        let data = "/command arg1 arg2";
        let expected = Some(("command", vec!["arg1", "arg2"]));
        let actual = parse_command(data, "");
        assert_eq!(actual, expected)
    }

    #[test]
    fn parse_command_with_args_without_args() {
        let data = "/command";
        let expected = Some(("command", vec![]));
        let actual = parse_command(data, "");
        assert_eq!(actual, expected)
    }
<<<<<<< HEAD
=======

    #[test]
    fn parse_command_with_args() {
        #[derive(BotCommand, Debug, PartialEq)]
        #[command(rename = "lowercase")]
        enum DefaultCommands {
            Start(String),
            Help,
        }

        let data = "/start arg1 arg2";
        let expected = DefaultCommands::Start("arg1 arg2".to_string());
        let actual = DefaultCommands::parse(data, "").unwrap();
        assert_eq!(actual, expected)
    }

    #[test]
    fn attribute_prefix() {
        #[derive(BotCommand, Debug, PartialEq)]
        #[command(rename = "lowercase")]
        enum DefaultCommands {
            #[command(prefix = "!")]
            Start(String),
            Help,
        }

        let data = "!start arg1 arg2";
        let expected = DefaultCommands::Start("arg1 arg2".to_string());
        let actual = DefaultCommands::parse(data, "").unwrap();
        assert_eq!(actual, expected)
    }

    #[test]
    fn many_attributes() {
        #[derive(BotCommand, Debug, PartialEq)]
        #[command(rename = "lowercase")]
        enum DefaultCommands {
            #[command(prefix = "!", description = "desc")]
            Start,
            Help,
        }

        assert_eq!(
            DefaultCommands::Start,
            DefaultCommands::parse("!start", "").unwrap()
        );
        assert_eq!(DefaultCommands::descriptions(), "!start - desc\n/help\n");
    }

    #[test]
    fn global_attributes() {
        #[derive(BotCommand, Debug, PartialEq)]
        #[command(
            prefix = "!",
            rename = "lowercase",
            description = "Bot commands"
        )]
        enum DefaultCommands {
            #[command(prefix = "/")]
            Start,
            Help,
        }

        assert_eq!(
            DefaultCommands::Start,
            DefaultCommands::parse("/start", "MyNameBot").unwrap()
        );
        assert_eq!(
            DefaultCommands::Help,
            DefaultCommands::parse("!help", "MyNameBot").unwrap()
        );
        assert_eq!(
            DefaultCommands::descriptions(),
            "Bot commands\n/start\n!help\n"
        );
    }

    #[test]
    fn parse_command_with_bot_name() {
        #[derive(BotCommand, Debug, PartialEq)]
        #[command(rename = "lowercase")]
        enum DefaultCommands {
            #[command(prefix = "/")]
            Start,
            Help,
        }

        assert_eq!(
            DefaultCommands::Start,
            DefaultCommands::parse("/start@MyNameBot", "MyNameBot").unwrap()
        );
    }

    #[test]
    fn parse_with_split() {
        #[derive(BotCommand, Debug, PartialEq)]
        #[command(rename = "lowercase")]
        #[command(parse_with = "split")]
        enum DefaultCommands {
            Start(u8, String),
            Help,
        }

        assert_eq!(
            DefaultCommands::Start(10, "hello".to_string()),
            DefaultCommands::parse("/start 10 hello", "").unwrap()
        );
    }

    #[test]
    fn parse_with_split2() {
        #[derive(BotCommand, Debug, PartialEq)]
        #[command(rename = "lowercase")]
        #[command(parse_with = "split", separator = "|")]
        enum DefaultCommands {
            Start(u8, String),
            Help,
        }

        assert_eq!(
            DefaultCommands::Start(10, "hello".to_string()),
            DefaultCommands::parse("/start 10|hello", "").unwrap()
        );
    }

    #[test]
    fn parse_custom_parser() {
        fn custom_parse_function(
            s: String,
        ) -> Result<(u8, String), ParseError> {
            let vec = s.split_whitespace().collect::<Vec<_>>();
            let (left, right) = match vec.as_slice() {
                [l, r] => (l, r),
                _ => return Err(ParseError::IncorrectFormat),
            };
            left.parse::<u8>().map(|res| (res, right.to_string())).map_err(
                |_| {
                    ParseError::Custom(
                        "First argument must be a integer!".to_owned(),
                    )
                },
            )
        }

        #[derive(BotCommand, Debug, PartialEq)]
        #[command(rename = "lowercase")]
        enum DefaultCommands {
            #[command(parse_with = "custom_parse_function")]
            Start(u8, String),
            Help,
        }

        assert_eq!(
            DefaultCommands::Start(10, "hello".to_string()),
            DefaultCommands::parse("/start 10 hello", "").unwrap()
        );
    }

    #[test]
    fn parse_named_fields() {
        #[derive(BotCommand, Debug, PartialEq)]
        #[command(rename = "lowercase")]
        #[command(parse_with = "split")]
        enum DefaultCommands {
            Start { num: u8, data: String },
            Help,
        }

        assert_eq!(
            DefaultCommands::Start { num: 10, data: "hello".to_string() },
            DefaultCommands::parse("/start 10 hello", "").unwrap()
        );
    }
>>>>>>> 594d3e7d
}<|MERGE_RESOLUTION|>--- conflicted
+++ resolved
@@ -79,19 +79,11 @@
 ///
 ///  4. `#[command(parser = "parser")]`
 /// Change the parser of arguments. Possible values:
-<<<<<<< HEAD
-///  - `default` - it also will be used if `parser` attribute will not be
-///    specified.
-/// It can only put all text after first space into first argument, which
-/// implement FromStr trait.
-/// Example:
-=======
 ///    - `default` - the same as the unspecified parser. It only puts all text
 ///    after the first space into the first argument, which must implement
 ///    [`FromStr`].
 ///
 /// ### Example
->>>>>>> 594d3e7d
 /// ```
 /// use teloxide::utils::command::BotCommand;
 ///
@@ -105,19 +97,12 @@
 ///     AdminCommand::parse("/text hello my dear friend!", "").unwrap();
 /// assert_eq!(command, Command::Text("hello my dear friend!".to_string()));
 /// ```
-<<<<<<< HEAD
-///  - `split` - parse args by split incoming text by value specified in
-///    `separator`
-///   attribute. By default use space seperator. All args must implement FromStr
-/// trait. Example:
-=======
 ///
 ///  - `split` - separates a messsage by a given separator (the default is the
 ///    space character) and parses each part into the corresponding arguments,
 ///    which must implement [`FromStr`].
 ///
 /// ### Example
->>>>>>> 594d3e7d
 /// ```
 /// use teloxide::utils::command::BotCommand;
 ///
@@ -130,12 +115,6 @@
 /// let command = AdminCommand::parse("/nums 1 32 -5", "").unwrap();
 /// assert_eq!(command, Command::Nums(1, 32, -5));
 /// ```
-<<<<<<< HEAD
-///  - `custom_parser` - you can use your own parser, which must used signature
-///    `Fn(String) -> Result<Tuple, ParseError>`
-/// where `Tuple` - tuple with all fields in type. Allowed only on variant.
-/// Example:
-=======
 ///
 /// 5. `#[command(separator = "sep")]`
 /// Specify separator used by the `split` parser. It will be ignored when
@@ -169,7 +148,6 @@
 /// arguments.
 ///
 /// ### Example
->>>>>>> 594d3e7d
 /// ```
 /// use teloxide::utils::command::{BotCommand, ParseError};
 ///
@@ -219,22 +197,6 @@
 /// [`BotCommand::parse`]: crate::utils::command::BotCommand::parse
 #[derive(Debug)]
 pub enum ParseError {
-<<<<<<< HEAD
-    /// This error was returned when count of arguments will be less than
-    /// expected count.
-    TooFewArguments { expected: usize, found: usize, message: String },
-    /// This error was returned when count of arguments will be greater than
-    /// expected count.
-    TooManyArguments { expected: usize, found: usize, message: String },
-    /// This error was returned when error from `FromStr::from_str` was
-    /// occured.
-    IncorrectFormat,
-    /// This error was returned when input command does not represent in list
-    /// of commands.
-    UnknownCommand(String),
-    /// This error was returned when command bot name is different from
-    /// expected bot name.
-=======
     TooFewArguments {
         expected: usize,
         found: usize,
@@ -252,7 +214,6 @@
     IncorrectFormat,
 
     UnknownCommand(String),
->>>>>>> 594d3e7d
     WrongBotName(String),
 
     /// A custom error which you can return from your custom parser.
@@ -355,180 +316,4 @@
         let actual = parse_command(data, "");
         assert_eq!(actual, expected)
     }
-<<<<<<< HEAD
-=======
-
-    #[test]
-    fn parse_command_with_args() {
-        #[derive(BotCommand, Debug, PartialEq)]
-        #[command(rename = "lowercase")]
-        enum DefaultCommands {
-            Start(String),
-            Help,
-        }
-
-        let data = "/start arg1 arg2";
-        let expected = DefaultCommands::Start("arg1 arg2".to_string());
-        let actual = DefaultCommands::parse(data, "").unwrap();
-        assert_eq!(actual, expected)
-    }
-
-    #[test]
-    fn attribute_prefix() {
-        #[derive(BotCommand, Debug, PartialEq)]
-        #[command(rename = "lowercase")]
-        enum DefaultCommands {
-            #[command(prefix = "!")]
-            Start(String),
-            Help,
-        }
-
-        let data = "!start arg1 arg2";
-        let expected = DefaultCommands::Start("arg1 arg2".to_string());
-        let actual = DefaultCommands::parse(data, "").unwrap();
-        assert_eq!(actual, expected)
-    }
-
-    #[test]
-    fn many_attributes() {
-        #[derive(BotCommand, Debug, PartialEq)]
-        #[command(rename = "lowercase")]
-        enum DefaultCommands {
-            #[command(prefix = "!", description = "desc")]
-            Start,
-            Help,
-        }
-
-        assert_eq!(
-            DefaultCommands::Start,
-            DefaultCommands::parse("!start", "").unwrap()
-        );
-        assert_eq!(DefaultCommands::descriptions(), "!start - desc\n/help\n");
-    }
-
-    #[test]
-    fn global_attributes() {
-        #[derive(BotCommand, Debug, PartialEq)]
-        #[command(
-            prefix = "!",
-            rename = "lowercase",
-            description = "Bot commands"
-        )]
-        enum DefaultCommands {
-            #[command(prefix = "/")]
-            Start,
-            Help,
-        }
-
-        assert_eq!(
-            DefaultCommands::Start,
-            DefaultCommands::parse("/start", "MyNameBot").unwrap()
-        );
-        assert_eq!(
-            DefaultCommands::Help,
-            DefaultCommands::parse("!help", "MyNameBot").unwrap()
-        );
-        assert_eq!(
-            DefaultCommands::descriptions(),
-            "Bot commands\n/start\n!help\n"
-        );
-    }
-
-    #[test]
-    fn parse_command_with_bot_name() {
-        #[derive(BotCommand, Debug, PartialEq)]
-        #[command(rename = "lowercase")]
-        enum DefaultCommands {
-            #[command(prefix = "/")]
-            Start,
-            Help,
-        }
-
-        assert_eq!(
-            DefaultCommands::Start,
-            DefaultCommands::parse("/start@MyNameBot", "MyNameBot").unwrap()
-        );
-    }
-
-    #[test]
-    fn parse_with_split() {
-        #[derive(BotCommand, Debug, PartialEq)]
-        #[command(rename = "lowercase")]
-        #[command(parse_with = "split")]
-        enum DefaultCommands {
-            Start(u8, String),
-            Help,
-        }
-
-        assert_eq!(
-            DefaultCommands::Start(10, "hello".to_string()),
-            DefaultCommands::parse("/start 10 hello", "").unwrap()
-        );
-    }
-
-    #[test]
-    fn parse_with_split2() {
-        #[derive(BotCommand, Debug, PartialEq)]
-        #[command(rename = "lowercase")]
-        #[command(parse_with = "split", separator = "|")]
-        enum DefaultCommands {
-            Start(u8, String),
-            Help,
-        }
-
-        assert_eq!(
-            DefaultCommands::Start(10, "hello".to_string()),
-            DefaultCommands::parse("/start 10|hello", "").unwrap()
-        );
-    }
-
-    #[test]
-    fn parse_custom_parser() {
-        fn custom_parse_function(
-            s: String,
-        ) -> Result<(u8, String), ParseError> {
-            let vec = s.split_whitespace().collect::<Vec<_>>();
-            let (left, right) = match vec.as_slice() {
-                [l, r] => (l, r),
-                _ => return Err(ParseError::IncorrectFormat),
-            };
-            left.parse::<u8>().map(|res| (res, right.to_string())).map_err(
-                |_| {
-                    ParseError::Custom(
-                        "First argument must be a integer!".to_owned(),
-                    )
-                },
-            )
-        }
-
-        #[derive(BotCommand, Debug, PartialEq)]
-        #[command(rename = "lowercase")]
-        enum DefaultCommands {
-            #[command(parse_with = "custom_parse_function")]
-            Start(u8, String),
-            Help,
-        }
-
-        assert_eq!(
-            DefaultCommands::Start(10, "hello".to_string()),
-            DefaultCommands::parse("/start 10 hello", "").unwrap()
-        );
-    }
-
-    #[test]
-    fn parse_named_fields() {
-        #[derive(BotCommand, Debug, PartialEq)]
-        #[command(rename = "lowercase")]
-        #[command(parse_with = "split")]
-        enum DefaultCommands {
-            Start { num: u8, data: String },
-            Help,
-        }
-
-        assert_eq!(
-            DefaultCommands::Start { num: 10, data: "hello".to_string() },
-            DefaultCommands::parse("/start 10 hello", "").unwrap()
-        );
-    }
->>>>>>> 594d3e7d
 }